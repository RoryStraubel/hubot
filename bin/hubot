--- conflicted
+++ resolved
@@ -14,14 +14,6 @@
 PortNumber = parseInt(process.env.PORT) || 8080
 
 Switches = [
-<<<<<<< HEAD
-  [ "-h", "--help",            "Display the help information"],
-  [ "-a", "--adapter ADAPTER", "The Adapter to use"],
-  [ "-c", "--create PATH",     "Create a deployable hubot"],
-  [ "-s", "--enable-slash",    "Enable replacing the robot's name with '/'"],
-  [ "-n", "--name NAME",       "The name of the robot in chat" ],
-  [ "-v", "--version",         "Displays the version of hubot installed"]
-=======
   [ "-h", "--help",              "Display the help information"],
   [ "-a", "--adapter ADAPTER",   "The Adapter to use"],
   [ "-c", "--create PATH",       "Create a deployable hubot"],
@@ -29,19 +21,14 @@
   [ "-l", "--alias ALIAS",       "Enable replacing the robot's name with alias"],
   [ "-n", "--name NAME",         "The name of the robot in chat" ],
   [ "-v", "--version",           "Displays the version of hubot installed"]
->>>>>>> a39b8232
 ]
 
 Options =
   path: "."
   name: "Hubot"
   create: false
-<<<<<<< HEAD
   adapter: "shell"
-=======
-  adapter: "stdio"
   alias: false
->>>>>>> a39b8232
 
 Parser = new OptParse.OptionParser(Switches)
 Parser.banner = "Usage hubot [options]"
@@ -56,9 +43,8 @@
   Options.path = value
   Options.create = true
 
-# deprecated
 Parser.on "enable-slash", (opt) ->
-  console.log "-s and --enable-slash is deprecated please use -l or --alias '/'"
+  console.log "WARNING: -s and --enable-slash are deprecated please use -l or --alias '/'"
   Options.alias = '/'
 
 Parser.on "alias", (opt, value) ->
@@ -96,15 +82,10 @@
   adapterPath = Path.resolve "src", "adapters"
   robot = Hubot.loadBot adapterPath, Options.adapter, Options.name
   robot.enableSlash = Options.enableSlash
+  robot.alias = Options.alias
 
   scriptsPath = Path.resolve ".", "scripts"
   console.log "Loading deploy-local scripts at #{scriptsPath}"
-<<<<<<< HEAD
-  robot.load scriptsPath
-=======
-  robot = Hubot.loadBot adapter, scriptsPath, Options.name
-  robot.alias = Options.alias
->>>>>>> a39b8232
 
   scriptsPath = Path.resolve "src", "scripts"
   console.log "Loading hubot core scripts for relative scripts at #{scriptsPath}"
