--- conflicted
+++ resolved
@@ -14,14 +14,6 @@
 PortNumber = parseInt(process.env.PORT) || 8080
 
 Switches = [
-<<<<<<< HEAD
-  [ "-h", "--help",            "Display the help information"],
-  [ "-a", "--adapter ADAPTER", "The Adapter to use"],
-  [ "-c", "--create PATH",     "Create a deployable hubot for Campfire"],
-  [ "-s", "--enable-slash",    "Enable replacing the robot's name with '/'"],
-  [ "-n", "--name NAME",       "The name of the robot in chat" ],
-  [ "-v", "--version",         "Displays the version of hubot installed"]
-=======
   [ "-h", "--help",              "Display the help information"],
   [ "-a", "--adapter ADAPTER",   "The Adapter to use"],
   [ "-c", "--create PATH",       "Create a deployable hubot"],
@@ -29,7 +21,6 @@
   [ "-l", "--alias ALIAS",       "Enable replacing the robot's name with alias"],
   [ "-n", "--name NAME",         "The name of the robot in chat" ],
   [ "-v", "--version",           "Displays the version of hubot installed"]
->>>>>>> bd3dd484
 ]
 
 Options =
