#!/usr/bin/env coffee
##
# hubot [options]
#
# Launch an interactive hubot
#

Hubot      = require '..'
Fs         = require 'fs'
Path       = require 'path'
HTTP       = require 'http'
Creator    = require '../src/creator'
OptParse   = require 'optparse'
PortNumber = parseInt(process.env.PORT) || 8080

<<<<<<< HEAD
Adapters = ["irc", "campfire", "hipchat", "twilio", "xmpp","gtalk"]
=======
Adapters = ["irc", "campfire", "hipchat", "twilio", "xmpp", "groupme", "talker", "twitter", "flowdock"]
>>>>>>> 9c250cd1
Switches = [
  [ "-h", "--help",              "Display the help information"],
  [ "-a", "--adapter ADAPTER",   "The Adapter to use"],
  [ "-c", "--create PATH",       "Create a deployable hubot"],
  [ "-s", "--enable-slash",      "Enable replacing the robot's name with '/'"],
  [ "-n", "--name NAME",         "The name of the robot in chat" ],
  [ "-v", "--version",           "Displays the version of hubot installed"]
]

Options =
  path: "."
  name: "Hubot"
  create: false
  adapter: "stdio"

Parser = new OptParse.OptionParser(Switches)
Parser.banner = "Usage hubot [options]"

Parser.on "adapter", (opt, value) ->
  Options.adapter = value

Parser.on "name", (opt, value) ->
  Options.name = value

Parser.on "create", (opt, value) ->
  Options.path = value
  Options.create = true

Parser.on "enable-slash", (opt) ->
  Options.enableSlash = true

Parser.on "help", (opt, value) ->
  console.log Parser.toString()
  process.exit 0

Parser.on "version", (opt, value) ->
  Options.version = true

Parser.parse process.ARGV

process.on 'SIGTERM', -> process.exit(0)

if Options.create
  creator = new Creator.Creator(Options.path)
  creator.run()

else if Options.version
  package_path = __dirname + "/../package.json"

  Fs.readFile package_path, (err,data) ->
    if err
      console.error "Could not open package file : %s", err
      process.exit 1

    content = JSON.parse(data.toString('ascii'))
    console.log content['version']

    process.exit 0

else
  adapter = if Options.adapter in Adapters
    Options.adapter
  else
    'shell'

  scriptsPath = Path.resolve "./scripts"
  console.log "Loading deploy-local scripts at #{scriptsPath}"
  robot = Hubot.loadBot adapter, scriptsPath, Options.name
  robot.enableSlash = Options.enableSlash

  scriptsPath = Path.resolve "src", "hubot", "scripts"
  console.log "Loading hubot core scripts for relative scripts at #{scriptsPath}"
  robot.load scriptsPath

  scriptsFile = Path.resolve "hubot-scripts.json"
  Path.exists scriptsFile, (exists) =>
    if exists
      console.log "Loading hubot-scripts from #{scriptsFile}"
      Fs.readFile scriptsFile, (err, data) =>
        JSON.parse(data).forEach (plugin) =>
          robot.loadFile Path.resolve("node_modules", "hubot-scripts", "src", "scripts"), plugin
    else
      scriptsPath = Path.resolve "src", "scripts"
      console.log "Loading hubot-scripts plugins at #{scriptsPath}"
      robot.load scriptsPath

  robot.run()

# vim:ft=coffee ts=2 sw=2 et :<|MERGE_RESOLUTION|>--- conflicted
+++ resolved
@@ -13,11 +13,8 @@
 OptParse   = require 'optparse'
 PortNumber = parseInt(process.env.PORT) || 8080
 
-<<<<<<< HEAD
-Adapters = ["irc", "campfire", "hipchat", "twilio", "xmpp","gtalk"]
-=======
-Adapters = ["irc", "campfire", "hipchat", "twilio", "xmpp", "groupme", "talker", "twitter", "flowdock"]
->>>>>>> 9c250cd1
+Adapters = ["irc", "campfire", "hipchat", "twilio", "xmpp", "groupme", "talker", "twitter", "flowdock", "gtalk"]
+
 Switches = [
   [ "-h", "--help",              "Display the help information"],
   [ "-a", "--adapter ADAPTER",   "The Adapter to use"],
