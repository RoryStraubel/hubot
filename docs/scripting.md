---
permalink: /docs/scripting/index.html
layout: docs
---

Hubot out of the box doesn't do too much, but it is an extensible, scriptable robot friend. There are [hundreds of scripts written and maintained by the community](/docs/#scripts) and it's easy to write your own.

## Anatomy of a script

When you created your hubot, the generator also created a `scripts` directory. If you peek around there, you will see some examples of scripts. For a script to be a script, it needs to:

* live in a directory on the hubot script load path (`src/scripts` and `scripts` by default)
* be a `.coffee` or `.js` file
* export a function

By export a function, we just mean:

```coffeescript
module.exports = (robot) ->
  # your code here
```

The `robot` parameter is an instance of your robot friend. At this point, we can start scripting up some awesomeness.

## Hearing and responding

Since this is a chat bot, the most common interactions are based on messages. Hubot can `hear` messages said in a room or `respond` to messages directly addressed at it. Both methods take a regular expression and a callback function as parameters. For example:

```coffeescript
module.exports = (robot) ->
  robot.hear /badger/i, (res) ->
    # your code here

  robot.respond /open the pod bay doors/i, (res) ->
    # your code here
```

The `robot.hear /badger/` callback is called anytime a message's text matches. For example:

* Stop badgering the witness
* badger me
* what exactly is a badger anyways

The `robot.respond /open the pod bay doors/i` callback is only called for messages that are immediately preceded by the robot's name or alias. If the robot's name is HAL and alias is /, then this callback would be triggered for:

*  hal open the pod bay doors
* HAL: open the pod bay doors
* @HAL open the pod bay doors
* /open the pod bay doors

It wouldn't be called for:

* HAL: please open the pod bay doors
   *  because its `respond` is bound to the text immediately following the robot name
*  has anyone ever mentioned how lovely you are when you open the pod bay doors?
   * because it lacks the robot's name

## Send & reply

The `res` parameter is an instance of `Response` (historically, this parameter was `msg` and you may see other scripts use it this way). With it, you can `send` a message back to the room the `res` came from, `emote` a message to a room (If the given adapter supports it), or `reply` to the person that sent the message. For example:

```coffeescript
module.exports = (robot) ->
  robot.hear /badger/i, (res) ->
    res.send "Badgers? BADGERS? WE DON'T NEED NO STINKIN BADGERS"

  robot.respond /open the pod bay doors/i, (res) ->
    res.reply "I'm afraid I can't let you do that."

  robot.hear /I like pie/i, (res) ->
    res.emote "makes a freshly baked pie"
```

The `robot.hear /badgers/` callback sends a message exactly as specified regardless of who said it, "Badgers? BADGERS? WE DON'T NEED NO STINKIN BADGERS".

If a user Dave says "HAL: open the pod bay doors", `robot.respond /open the pod bay doors/i` callback sends a message "Dave: I'm afraid I can't let you do that."

## Capturing data

So far, our scripts have had static responses, which while amusing, are boring functionality-wise. `res.match` has the result of `match`ing the incoming message against the regular expression. This is just a [JavaScript thing](http://www.w3schools.com/jsref/jsref_match.asp), which ends up being an array with index 0 being the full text matching the expression. If you include capture groups, those will be populated `res.match`. For example, if we update a script like:

```coffeescript
  robot.respond /open the (.*) doors/i, (res) ->
    # your code here
```

If Dave says "HAL: open the pod bay doors", then `res.match[0]` is "open the pod bay doors", and `res.match[1]` is just "pod bay". Now we can start doing more dynamic things:

```coffeescript
  robot.respond /open the (.*) doors/i, (res) ->
    doorType = res.match[1]
    if doorType is "pod bay"
      res.reply "I'm afraid I can't let you do that."
    else
      res.reply "Opening #{doorType} doors"
```

## Making HTTP calls

Hubot can make HTTP calls on your behalf to integrate & consume third party APIs. This can be through an instance of [node-scoped-http-client](https://github.com/technoweenie/node-scoped-http-client) available at `robot.http`. The simplest case looks like:


```coffeescript
  robot.http("https://midnight-train")
    .get() (err, res, body) ->
      # your code here
```

A post looks like:

```coffeescript
  data = JSON.stringify({
    foo: 'bar'
  })
  robot.http("https://midnight-train")
    .header('Content-Type', 'application/json')
    .post(data) (err, res, body) ->
      # your code here
```


`err` is an error encountered on the way, if one was encountered. You'll generally want to check for this and handle accordingly:

```coffeescript
  robot.http("https://midnight-train")
    .get() (err, res, body) ->
      if err
        res.send "Encountered an error :( #{err}"
        return
      # your code here, knowing it was successful
```

`res` is an instance of node's [http.ServerResponse](http://nodejs.org/api/http.html#http_class_http_serverresponse). Most of the methods don't matter as much when using node-scoped-http-client, but of interest are `statusCode` and `getHeader`. Use `statusCode` to check for the HTTP status code, where usually non-200 means something bad happened. Use `getHeader` for peeking at the header, for example to check for rate limiting:

```coffeescript
  robot.http("https://midnight-train")
    .get() (err, res, body) ->
      # pretend there's error checking code here

      if res.statusCode isnt 200
        res.send "Request didn't come back HTTP 200 :("
        return

      rateLimitRemaining = parseInt res.getHeader('X-RateLimit-Limit') if res.getHeader('X-RateLimit-Limit')
      if rateLimitRemaining and rateLimitRemaining < 1
        res.send "Rate Limit hit, stop believing for awhile"

      # rest of your code
```

`body` is the response's body as a string, the thing you probably care about the most:

```coffeescript
  robot.http("https://midnight-train")
    .get() (err, res, body) ->
      # error checking code here

      res.send "Got back #{body}"
```

### JSON

If you are talking to APIs, the easiest way is going to be JSON because it doesn't require any extra dependencies. When making the `robot.http` call, you should usually set the  `Accept` header to give the API a clue that's what you are expecting back. Once you get the `body` back, you can parse it with `JSON.parse`:

```coffeescript
  robot.http("https://midnight-train")
    .header('Accept', 'application/json')
    .get() (err, res, body) ->
      # error checking code here

      data = JSON.parse body
      res.send "#{data.passenger} taking midnight train going #{data.destination}"
```

It's possible to get non-JSON back, like if the API hit an error and it tries to render a normal HTML error instead of JSON. To be on the safe side, you should check the `Content-Type`, and catch any errors while parsing.

```coffeescript
  robot.http("https://midnight-train")
    .header('Accept', 'application/json')
    .get() (err, res, body) ->
      # err & response status checking code here

      if response.getHeader('Content-Type') isnt 'application/json'
        res.send "Didn't get back JSON :("
        return

      data = null
      try
        data = JSON.parse body
      catch error
       res.send "Ran into an error parsing JSON :("
       return

      # your code here
```

### XML

XML APIs are harder because there's not a bundled XML parsing library. It's beyond the scope of this documentation to go into detail, but here are a few libraries to check out:

* [xml2json](https://github.com/buglabs/node-xml2json) (simplest to use, but has some limitations)
* [jsdom](https://github.com/tmpvar/jsdom) (JavaScript implementation of the W3C DOM)
* [xml2js](https://github.com/Leonidas-from-XIV/node-xml2js)

### Screen scraping

For those times that there isn't an API, there's always the possibility of screen-scraping. It's beyond the scope of this documentation to go into detail, but here's a few libraries to check out:

* [cheerio](https://github.com/MatthewMueller/cheerio) (familiar syntax and API to jQuery)
* [jsdom](https://github.com/tmpvar/jsdom) (JavaScript implementation of the W3C DOM)


### Advanced HTTP and HTTPS settings

As mentioned, hubot uses [node-scoped-http-client](https://github.com/technoweenie/node-scoped-http-client) to provide a simple interface for making HTTP and HTTP requests. Under its hood, it's using node's builtin [http](http://nodejs.org/api/http.html) and [https](http://nodejs.org/api/https.html) libraries, but providing an easy DSL for the most common kinds of interaction.

If you need to control options on http and https more directly, you pass a second argument to `robot.http` that will be passed on to node-scoped-http-client which will be passed on to http and https:

```
  options =
    # don't verify server certificate against a CA, SCARY!
    rejectUnauthorized: false
  robot.http("https://midnight-train", options)
```

In addition, if node-scoped-http-client doesn't suit you, you can can use [http](http://nodejs.org/api/http.html) and [https](http://nodejs.org/api/https.html) yourself directly, or any other node library like [request](https://github.com/request/request).

## Random

A common pattern is to hear or respond to commands, and send with a random funny image or line of text from an array of possibilities. It's annoying to do this in JavaScript and CoffeeScript out of the box, so Hubot includes a convenience method:

```coffeescript
lulz = ['lol', 'rofl', 'lmao']

res.send res.random lulz
```

## Topic

Hubot can react to a room's topic changing, assuming that the adapter supports it.

```coffeescript
module.exports = (robot) ->
  robot.topic (res) ->
    res.send "#{res.message.text}? That's a Paddlin'"
```

## Entering and leaving

Hubot can see users entering and leaving, assuming that the adapter supports it.

```coffeescript
enterReplies = ['Hi', 'Target Acquired', 'Firing', 'Hello friend.', 'Gotcha', 'I see you']
leaveReplies = ['Are you still there?', 'Target lost', 'Searching']

module.exports = (robot) ->
  robot.enter (res) ->
    res.send res.random enterReplies
  robot.leave (res) ->
    res.send res.random leaveReplies
```

## Environment variables

Hubot can access the environment he's running in, just like any other node program, using [`process.env`](http://nodejs.org/api/process.html#process_process_env). This can be used to configure how scripts are run, with the convention being to use the `HUBOT_` prefix.

```coffeescript
answer = process.env.HUBOT_ANSWER_TO_THE_ULTIMATE_QUESTION_OF_LIFE_THE_UNIVERSE_AND_EVERYTHING

module.exports = (robot) ->
  robot.respond /what is the answer to the ultimate question of life/, (res) ->
    res.send "#{answer}, but what is the question?"
```

Take care to make sure the script can load if it's not defined, give the Hubot developer notes on how to define it, or default to something. It's up to the script writer to decide if that should be a fatal error (e.g. hubot exits), or not (make any script that relies on it to say it needs to be configured. When possible and when it makes sense to, having a script work without any other configuration is preferred.

Here we can default to something:

```coffeescript
answer = process.env.HUBOT_ANSWER_TO_THE_ULTIMATE_QUESTION_OF_LIFE_THE_UNIVERSE_AND_EVERYTHING or 42

module.exports = (robot) ->
  robot.respond /what is the answer to the ultimate question of life/, (res) ->
    res.send "#{answer}, but what is the question?"
```

Here we exit if it's not defined:

```coffeescript
answer = process.env.HUBOT_ANSWER_TO_THE_ULTIMATE_QUESTION_OF_LIFE_THE_UNIVERSE_AND_EVERYTHING
unless answer?
  console.log "Missing HUBOT_ANSWER_TO_THE_ULTIMATE_QUESTION_OF_LIFE_THE_UNIVERSE_AND_EVERYTHING in environment: please set and try again"
  process.exit(1)

module.exports = (robot) ->
  robot.respond /what is the answer to the ultimate question of life/, (res) ->
    res.send "#{answer}, but what is the question?"
```

And lastly, we update the `robot.respond` to check it:

```coffeescript
answer = process.env.HUBOT_ANSWER_TO_THE_ULTIMATE_QUESTION_OF_LIFE_THE_UNIVERSE_AND_EVERYTHING

module.exports = (robot) ->
  robot.respond /what is the answer to the ultimate question of life/, (res) ->
    unless answer?
      res.send "Missing HUBOT_ANSWER_TO_THE_ULTIMATE_QUESTION_OF_LIFE_THE_UNIVERSE_AND_EVERYTHING in environment: please set and try again"
      return
    res.send "#{answer}, but what is the question?"
```

## Dependencies

Hubot uses [npm](https://github.com/isaacs/npm) to manage its dependencies. To add additional packages, add them to `dependencies` in `package.json`. For example, to add lolimadeupthispackage 1.2.3, it'd look like:

```json
  "dependencies": {
    "hubot":         "2.5.5",
    "lolimadeupthispackage": "1.2.3"
  },
```

If you are using scripts from hubot-scripts, take note of the `Dependencies` documentation in the script to add. They are listed in a format that can be copy & pasted into `package.json`, just make sure to add commas as necessary to make it valid JSON.

# Timeouts and Intervals

Hubot can run code later using JavaScript's built-in [setTimeout](http://nodejs.org/api/timers.html#timers_settimeout_callback_delay_arg). It takes a callback method, and the amount of time to wait before calling it:

```coffeescript
module.exports = (robot) ->
  robot.respond /you are a little slow/, (res) ->
    setTimeout () ->
      res.send "Who you calling 'slow'?"
    , 60 * 1000
```

Additionally, Hubot can run code on an interval using [setInterval](http://nodejs.org/api/timers.html#timers_setinterval_callback_delay_arg). It takes a callback method, and the amount of time to wait between calls:

```coffeescript
module.exports = (robot) ->
  robot.respond /annoy me/, (res) ->
    res.send "Hey, want to hear the most annoying sound in the world?"
    setInterval () ->
      res.send "AAAAAAAAAAAEEEEEEEEEEEEEEEEEEEEEEEEIIIIIIIIHHHHHHHHHH"
    , 1000
```

Both `setTimeout` and `setInterval` return the ID of the timeout or interval it created. This can be used to to `clearTimeout` and `clearInterval`.

```coffeescript
module.exports = (robot) ->
  annoyIntervalId = null

  robot.respond /annoy me/, (res) ->
    if annoyIntervalId
      res.send "AAAAAAAAAAAEEEEEEEEEEEEEEEEEEEEEEEEIIIIIIIIHHHHHHHHHH"
      return

    res.send "Hey, want to hear the most annoying sound in the world?"
    annoyIntervalId = setInterval () ->
      res.send "AAAAAAAAAAAEEEEEEEEEEEEEEEEEEEEEEEEIIIIIIIIHHHHHHHHHH"
    , 1000

  robot.respond /unannoy me/, (res) ->
    if annoyIntervalId
      res.send "GUYS, GUYS, GUYS!"
      clearInterval(annoyIntervalId) ->
      annoyIntervalId = null
    else
      res.send "Not annoying you right now, am I?"
```

## HTTP Listener

Hubot includes support for the [express](http://expressjs.com) web framework to serve up HTTP requests. It listens on the port specified by the `EXPRESS_PORT` or `PORT` environment variables (preferred in that order) and defaults to 8080. An instance of an express application is available at `robot.router`. It can be protected with username and password by specifying `EXPRESS_USER` and `EXPRESS_PASSWORD`. It can automatically serve static files by setting `EXPRESS_STATIC`.

The most common use of this is for providing HTTP end points for services with webhooks to push to, and have those show up in chat.


```coffeescript
module.exports = (robot) ->
  robot.router.post '/hubot/chatsecrets/:room', (req, res) ->
    room   = req.params.room
    data   = if req.body.payload? then JSON.parse req.body.payload else req.body
    secret = data.secret

    robot.messageRoom room, "I have a secret: #{secret}"

    res.send 'OK'
```

Test it with curl; also see section on [error handling](#error-handling) below.
```shell
// raw json, must specify Content-Type: application/json
curl -X POST -H "Content-Type: application/json" -d '{"secret":"C-TECH Astronomy"}' http://127.0.0.1:8080/hubot/chatsecrets/general

// defaults Content-Type: application/x-www-form-urlencoded, must st payload=...
curl -d 'payload=%7B%22secret%22%3A%22C-TECH+Astronomy%22%7D' http://127.0.0.1:8080/hubot/chatsecrets/general
```

All endpoint URLs should start with the literal string `/hubot` (regardless of what your robot's name is). This consistency makes it easier to set up webhooks (copy-pasteable URL) and guarantees that URLs are valid (not all bot names are URL-safe).

## Events

Hubot can also respond to events which can be used to pass data between scripts. This is done by encapsulating node.js's [EventEmitter](http://nodejs.org/api/events.html#events_class_events_eventemitter) with `robot.emit` and `robot.on`.

One use case for this would be to have one script for handling interactions with a service, and then emitting events as they come up. For example, we could have a script that receives data from a GitHub post-commit hook, make that emit commits as they come in, and then have another script act on those commits.

```coffeescript
# src/scripts/github-commits.coffee
module.exports = (robot) ->
  robot.router.post "/hubot/gh-commits", (req, res) ->
    robot.emit "commit", {
        user    : {}, #hubot user object
        repo    : 'https://github.com/github/hubot',
        hash  : '2e1951c089bd865839328592ff673d2f08153643'
    }
```

```coffeescript
# src/scripts/heroku.coffee
module.exports = (robot) ->
  robot.on "commit", (commit) ->
    robot.send commit.user, "Will now deploy #{commit.hash} from #{commit.repo}!"
    #deploy code goes here
```

If you provide an event, it's highly recommended to include a hubot user or room object in its data. This would allow for hubot to notify a user or room in chat.

## Error Handling

No code is perfect, and errors and exceptions are to be expected. Previously, an uncaught exceptions would crash your hubot instance. Hubot now includes an `uncaughtException` handler, which provides hooks for scripts to do something about exceptions.

```coffeescript
# src/scripts/does-not-compute.coffee
module.exports = (robot) ->
  robot.error (err, res) ->
    robot.logger.error "DOES NOT COMPUTE"

    if res?
      res.reply "DOES NOT COMPUTE"
```

You can do anything you want here, but you will want to take extra precaution of rescuing and logging errors, particularly with asynchronous code. Otherwise, you might find yourself with recursive errors and not know what is going on.

Under the hood, there is an 'error' event emitted, with the error handlers consuming that event. The uncaughtException handler [technically leaves the process in an unknown state](http://nodejs.org/api/process.html#process_event_uncaughtexception). Therefore, you should rescue your own exceptions whenever possible, and emit them yourself. The first argument is the error emitted, and the second argument is an optional message that generated the error.

Using previous examples:

```coffeescript
  robot.router.post '/hubot/chatsecrets/:room', (req, res) ->
    room = req.params.room
    data = null
    try
      data = JSON.parse req.body.payload
    catch err
      robot.emit 'error', err

    # rest of the code here


  robot.hear /midnight train/i, (res)
    robot.http("https://midnight-train")
      .get() (err, res, body) ->
        if err
          res.reply "Had problems taking the midnight train"
          robot.emit 'error', err, res
          return
        # rest of code here
```

For the second example, it's worth thinking about what messages the user would see. If you have an error handler that replies to the user, you may not need to add a custom message and could send back the error message provided to the `get()` request, but of course it depends on how public you want to be with your exception reporting.

## Documenting Scripts

Hubot scripts can be documented with comments at the top of their file, for example:

```coffeescript
# Description:
#   <description of the scripts functionality>
#
# Dependencies:
#   "<module name>": "<module version>"
#
# Configuration:
#   LIST_OF_ENV_VARS_TO_SET
#
# Commands:
#   hubot <trigger> - <what the respond trigger does>
#   <trigger> - <what the hear trigger does>
#
# Notes:
#   <optional notes required for the script>
#
# Author:
#   <github username of the original script author>
```

The most important and user facing of these is `Commands`. At load time, Hubot looks at the `Commands` section of each scripts, and build a list of all commands. The included `help.coffee` lets a user ask for help across all commands, or with a search. Therefore, documenting the commands make them a lot more discoverable by users.

When documenting commands, here are some best practices:

* Stay on one line. Help commands get sorted, so would insert the second line at an unexpected location, where it probably won't make sense.
* Refer to the Hubot as hubot, even if your hubot is named something else. It will automatically be replaced with the correct name. This makes it easier to share scripts without having to update docs.
* For `robot.respond` documentation, always prefix with `hubot`. Hubot will automatically replace this with your robot's name, or the robot's alias if it has one
* Check out how man pages document themselves. In particular, brackets indicate optional parts, '...' for any number of arguments, etc.

The other sections are more relevant to developers of the bot, particularly dependencies, configuration variables, and notes. All contributions to [hubot-scripts](https://github.com/github/hubot-scripts) should include all these sections that are related to getting up and running with the script.



## Persistence

Hubot has an in-memory key-value store exposed as `robot.brain` that can be
used to store and retrieve data by scripts.

```coffeescript
robot.respond /have a soda/i, (res) ->
  # Get number of sodas had (coerced to a number).
  sodasHad = robot.brain.get('totalSodas') * 1 or 0

  if sodasHad > 4
    res.reply "I'm too fizzy.."

  else
    res.reply 'Sure!'

    robot.brain.set 'totalSodas', sodasHad+1
robot.respond /sleep it off/i, (res) ->
  robot.brain.set 'totalSodas', 0
  msg.reply 'zzzzz'
```

If the script needs to lookup user data, there are methods on `robot.brain` for looking up one or many users by id, name, or 'fuzzy' matching of name: `userForName`, `userForId`, `userForFuzzyName`, and `usersForFuzzyName`.

```coffeescript
module.exports = (robot) ->

  robot.respond /who is @?([\w .\-]+)\?*$/i, (res) ->
    name = res.match[1].trim()

    users = robot.brain.usersForFuzzyName(name)
    if users.length is 1
      user = users[0]
      # Do something interesting here..

      res.send "#{name} is user - #{user}"
```

## Script Loading

There are three main sources to load scripts from:

* all scripts __bundled__ with your hubot installation under `scripts/` directory
* __community scripts__ specified in `hubot-scripts.json` and shipped in the `hubot-scripts` npm package
* scripts loaded from external __npm packages__ and specified in `external-scripts.json`

Scripts loaded from the `scripts/` directory are loaded in alphabetical order, so you can expect a consistent load order of scripts. For example:

* `scripts/1-first.coffee`
* `scripts/_second.coffee`
* `scripts/third.coffee`

# Sharing Scripts

Once you've built some new scripts to extend the abilities of your robot friend, you should consider sharing them with the world! At the minimum, you need to package up your script and submit it to the [Node.js Package Registry](http://npmjs.org). You should also review the best practices for sharing scripts below.

## Creating A Script Package

Creating a script package for hubot is very simple. Start by creating a normal
`npm` package. Make sure you add a main file for the entry point (e.g.
`index.js` or `index.coffee`).

In this entry point file you're going to have to export a function that hubot
will use to load the scripts in your package. Below is a simple example for
loading each script in a `./scripts` directory in your package.

```coffeescript
Path = require 'path'

module.exports = (robot) ->
  path = Path.resolve __dirname, 'scripts'
  robot.load path
```

After you've built your `npm` package you can publish it to [npmjs](http://npmjs.org).

## Listener Metadata

In addition to a regular expression and callback, the `hear` and `respond` functions also accept an optional options Object which can be used to attach arbitrary metadata to the generated Listener object. This metadata allows for easy extension of your script's behavior without modifying the script package.

The most important and most common metadata key is `id`. Every Listener should be given a unique name (options.id; defaults to `null`). Names should be scoped by module (e.g. 'my-module.my-listener'). These names allow other scripts to directly address individual listeners and extend them with additional functionality like authorization and rate limiting.

<<<<<<< HEAD
Additional extensions may define and handle additional metadata keys. For more information, see the [Listener Middleware section](#listener-middleware).
=======
Additional extensions may define and handle additional metadata keys.
>>>>>>> a6ba3873

Returning to an earlier example:
```coffeescript
module.exports = (robot) ->
  robot.respond /annoy me/, id:'annoyance.start', (msg)
    # code to annoy someone

  robot.respond /unannoy me/, id:'annoyance.stop', (msg)
    # code to stop annoying someone
```

These scoped identifiers allow you to externally specify new behaviors like:
- authorization policy: "allow everyone in the `annoyers` group to execute `annoyance.*` commands"
<<<<<<< HEAD
- rate limiting: "only allow executing `annoyance.start` once every 30 minutes"

# Listener Middleware

Hubot supports inserting logic between the listener matching a message and the listener executing. This allows you to create extensions that apply to all scripts. Examples include centralized authorization policies, rate limiting, logging, and metrics. Middleware is implemented like other hubot scripts: instead of using the `hear` and `respond` methods, middleware is registered using `listenerMiddleware`.

## Execution Process

Similar to [Express middleware](http://expressjs.com/api.html#middleware), Hubot listener middleware executes middleware in definition order. Each middleware can either continue the chain (by calling `next`) or interrupt the chain (by calling `done`). If all middleware continues, the listener callback is executed and `done` is called. Middleware may wrap the `done` callback to allow executing code in the second half of the process (after the listener callback has been executed or a deeper piece of middleware has interrupted).

Middleware is called with:

- global robot object
- a context object containing:
  - matching Listener object (with associated metadata)
  - response object (contains the original message)
- next/done callbacks.

For more details, see the [Listener Middleware API](#listener-middleware-api) section.

### Error Handling

For synchronous middleware (never yields to the event loop), hubot will automatically catch errors and emit an an `error` event, just like in standard listeners. Hubot will also automatically call the most recent `done` callback to unwind the middleware stack. Asynchronous middleware should catch its own exceptions, emit an `error` event, and call `done`. Any uncaught exceptions will interrupt all execution of middleware completion callbacks.

## Listener Middleware Examples

A fully functioning example can be found in [hubot-rate-limit](https://github.com/michaelansel/hubot-rate-limit/blob/master/src/rate-limit.coffee).

A simple example of middleware logging command executions:

```coffeescript
module.exports = (robot) ->
  robot.listenerMiddleware (robot, context, next, done) ->
    # Log commands
    robot.logger.info "#{context.response.message.user.name} asked me to #{context.response.message.text}"
    # Continue executing middleware
    next(done)
```

In this example, a log message will be written for each chat message that matches a Listener.

A more complex example making a rate limiting decision:

```coffeescript
module.exports = (robot) ->
  # Map of listener ID to last time it was executed
  lastExecutedTime = {}

  robot.listenerMiddleware (robot, context, next, done) ->
    try
      # Default to 1s unless listener provides a different minimum period
      minPeriodMs = context.listener.options?.rateLimits?.minPeriodMs? or 1000

      # See if command has been executed recently
      if lastExecutedTime.hasOwnProperty(context.listener.options.id) and
         lastExecutedTime[context.listener.options.id] > Date.now() - minPeriodMs
        # Command is being executed too quickly!
        done()
      else
        next () ->
          lastExecutedTime[context.listener.options.id] = Date.now()
          done()
    catch err
      robot.emit('error', err, context.response)
```

In this example, the middleware checks to see if the listener has been executed in the last 1,000ms. If it has, the middleware calls `done` immediately, preventing the listener callback from being called. If the listener is allowed to execute, the middleware attaches a `done` handler so that it can record the time the listener *finished* executing.

This example also shows how listener-specific metadata can be leveraged to create very powerful extensions: a script developer can use the rate limiting middleware to easily rate limit commands at different rates by just adding the middleware and setting a listener option.

```coffeescript
module.exports = (robot) ->
  robot.hear /hello/, id: 'my-hello', rateLimits: {minPeriodMs: 10000}, (msg) ->
    # This will execute no faster than once every ten seconds
    msg.reply 'Why, hello there!'
```

## Listener Middleware API

Although internal data structures are exposed, not all properties on the objects are considered part of the supported API. Below are the supported properties and usage information for each of the arguments middleware receives.

- `robot`
  - all parts of the standard robot API are included in the middleware API

- `context`
  - `listener`
    - `options`: a simple Object containing options set when defining the listener. See [Listener Metadata](#listener-metadata).
    - all other properties should be considered internal

  - `response`
    - all parts of the standard response API are included in the middleware API. See [Send & Reply](#send--reply).
    - middleware may decorate (but not modify) the response object with additional information (e.g. add a property to `response.message.user` with a user's LDAP groups)
    - note: the textual message (`response.message.text`) should be considered immutable in listener middleware

- `next`
  - a Function with no additional properties that should be called to continue on to the next piece of middleware/execute the Listener callback
  - `next` should be called with a single argument: either the provided `done` function or a new function that eventually calls `done`

- `done`
 - a Function with no additional properties that should be called to interrupt middleware execution and begin executing the chain of completion functions.
 - `done` should be called with no arguments

Note that this API is protected by automated tests (`test/middleware_test.coffee`) to prevent breakage. Anything not covered by the tests is susceptible to change.
=======
- rate limiting: "only allow executing `annoyance.start` once every 30 minutes"
>>>>>>> a6ba3873
<|MERGE_RESOLUTION|>--- conflicted
+++ resolved
@@ -592,11 +592,7 @@
 
 The most important and most common metadata key is `id`. Every Listener should be given a unique name (options.id; defaults to `null`). Names should be scoped by module (e.g. 'my-module.my-listener'). These names allow other scripts to directly address individual listeners and extend them with additional functionality like authorization and rate limiting.
 
-<<<<<<< HEAD
 Additional extensions may define and handle additional metadata keys. For more information, see the [Listener Middleware section](#listener-middleware).
-=======
-Additional extensions may define and handle additional metadata keys.
->>>>>>> a6ba3873
 
 Returning to an earlier example:
 ```coffeescript
@@ -610,7 +606,6 @@
 
 These scoped identifiers allow you to externally specify new behaviors like:
 - authorization policy: "allow everyone in the `annoyers` group to execute `annoyance.*` commands"
-<<<<<<< HEAD
 - rate limiting: "only allow executing `annoyance.start` once every 30 minutes"
 
 # Listener Middleware
@@ -713,7 +708,4 @@
  - a Function with no additional properties that should be called to interrupt middleware execution and begin executing the chain of completion functions.
  - `done` should be called with no arguments
 
-Note that this API is protected by automated tests (`test/middleware_test.coffee`) to prevent breakage. Anything not covered by the tests is susceptible to change.
-=======
-- rate limiting: "only allow executing `annoyance.start` once every 30 minutes"
->>>>>>> a6ba3873
+Note that this API is protected by automated tests (`test/middleware_test.coffee`) to prevent breakage. Anything not covered by the tests is susceptible to change.