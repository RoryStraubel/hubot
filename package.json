{
  "name":        "hubot",
  "version":     "1.0.3",
  "author":      "GitHub Inc.",
  "keywords":    "github hubot campfire bot",
  "description": "A simple helpful Robot for your Company",
  "licenses":     [{
    "type":       "MIT",
    "url":        "http://github.com/github/hubot/raw/master/LICENSE"
  }],

  "repository" : {
    "type" : "git",
    "url" : "http://github.com/github/hubot.git"
  },

  "dependencies": {
    "coffee-script": "1.1.1",
    "optparse": "1.0.1",
    "scoped-http-client": "0.9.4",
    "irc": "0.2",
    "hiredis": "0.1.12",
    "redis": "0.6.7",
<<<<<<< HEAD
    "node-xmpp": ">=0.2.6"
=======
    "wobot": "0.3.0"
>>>>>>> ff2ca0e2
  },

  "directories":  {
    "lib": "./src"
  },
  "main": "./src/hubot",
  "bin": {
    "hubot": "./bin/hubot"
  },
  "engine": "node >= 0.4.1 < 0.5.0"
}<|MERGE_RESOLUTION|>--- conflicted
+++ resolved
@@ -21,11 +21,8 @@
     "irc": "0.2",
     "hiredis": "0.1.12",
     "redis": "0.6.7",
-<<<<<<< HEAD
-    "node-xmpp": ">=0.2.6"
-=======
+    "node-xmpp": ">=0.2.6",
     "wobot": "0.3.0"
->>>>>>> ff2ca0e2
   },
 
   "directories":  {
