--- conflicted
+++ resolved
@@ -1,11 +1,6 @@
 {
   "name": "hubot",
-<<<<<<< HEAD
   "version": "3.0.0-beta2",
-=======
-  "version": "2.6.2",
->>>>>>> 83a3c603
-
   "author": "hubot",
 
   "keywords": [
