{
  "name": "hubot",
<<<<<<< HEAD
  "version": "3.0.0-beta2",
=======
  "version": "2.6.0",
>>>>>>> 2e070bb0

  "author": "hubot",

  "keywords": [
    "github",
    "hubot",
    "campfire",
    "bot"
  ],

  "description": "A simple helpful robot for your Company",

  "licenses": [{
    "type": "MIT",
    "url": "https://github.com/github/hubot/raw/master/LICENSE.md"
  }],

  "repository" : {
    "type": "git",
    "url": "https://github.com/github/hubot.git"
  },

  "dependencies": {
<<<<<<< HEAD
    "coffee-script": "1.6.3",

    "optparse": "1.0.4",
    "scoped-http-client": "0.9.8",
    "log": "1.3.1",
    "express": "3.1.1"
=======
    "coffee-script":      "1.6.3",
    "optparse":           "1.0.4",
    "scoped-http-client": "0.9.8",
    "log":                "1.4.0",
    "express":            "3.3.4"
>>>>>>> 2e070bb0
  },

  "engines": {
    "node": ">= 0.10.x",
    "npm": ">= 1.2.x"
  },

  "main": "./index",

  "bin": {
    "hubot": "./bin/hubot"
  }
}<|MERGE_RESOLUTION|>--- conflicted
+++ resolved
@@ -1,10 +1,6 @@
 {
   "name": "hubot",
-<<<<<<< HEAD
   "version": "3.0.0-beta2",
-=======
-  "version": "2.6.0",
->>>>>>> 2e070bb0
 
   "author": "hubot",
 
@@ -28,20 +24,11 @@
   },
 
   "dependencies": {
-<<<<<<< HEAD
-    "coffee-script": "1.6.3",
-
-    "optparse": "1.0.4",
-    "scoped-http-client": "0.9.8",
-    "log": "1.3.1",
-    "express": "3.1.1"
-=======
     "coffee-script":      "1.6.3",
     "optparse":           "1.0.4",
     "scoped-http-client": "0.9.8",
     "log":                "1.4.0",
     "express":            "3.3.4"
->>>>>>> 2e070bb0
   },
 
   "engines": {
