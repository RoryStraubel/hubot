--- conflicted
+++ resolved
@@ -1,11 +1,6 @@
 {
   "name": "hubot",
-<<<<<<< HEAD
-  "version": "3.0.0-beta2",
-=======
-  "version": "2.6.3",
-
->>>>>>> eb1dd2cf
+  "version": "3.0.0",
   "author": "hubot",
 
   "keywords": [
