--- conflicted
+++ resolved
@@ -68,15 +68,10 @@
   send: (user, strings...) ->
     strings.forEach (str) =>
       console.log "Sending to #{user.room}: #{str}"
-<<<<<<< HEAD
-      
-      message = new Xmpp.Element('message',
-=======
 
       to = if user.type in ['direct', 'chat'] then user.room + '/' + user.id else user.room
 
       message = new Xmpp.Element('message', 
->>>>>>> dc543d39
                   from: @options.username
                   to: to
                   type: user.type
