Fs           = require 'fs'
Url          = require 'url'
Path         = require 'path'
EventEmitter = require('events').EventEmitter

class Robot
  # Robots receive messages from a chat source (Campfire, irc, etc), and
  # dispatch them to matching listeners.
  #
  # path - String directory full of Hubot scripts to load.
  constructor: (adapterPath, adapter, name = "Hubot") ->
    @name        = name
    @brain       = new Robot.Brain
    @commands    = []
    @Response    = Robot.Response
    @listeners   = []
    @loadPaths   = []
    @alias       = false

    Adapter = require "#{adapterPath}/#{adapter}"
    @adapter = new Adapter @

  # Public: Adds a Listener that attempts to match incoming messages based on
  # a Regex.
  #
  # regex    - A Regex that determines if the callback should be called.
  # callback - A Function that is called with a Response object.
  #
  # Returns nothing.
  hear: (regex, callback) ->
    @listeners.push new TextListener(@, regex, callback)

  # Public: Adds a Listener that attempts to match incoming messages directed
  # at the robot based on a Regex.  All regexes treat patterns like they begin
  # with a '^'
  #
  # regex    - A Regex that determines if the callback should be called.
  # callback - A Function that is called with a Response object.
  #
  # Returns nothing.
  respond: (regex, callback) ->
    re = regex.toString().split("/")
    re.shift()           # remove empty first item
    modifiers = re.pop() # pop off modifiers

    if re[0] and re[0][0] is "^"
      console.log "\nWARNING: Anchors don't work well with respond, perhaps you want to use 'hear'"
      console.log "WARNING: The regex in question was #{regex.toString()}\n"

    pattern = re.join("/") # combine the pattern back again
    if @alias
      alias = @alias.replace(/[-[\]{}()*+?.,\\^$|#\s]/g, "\\$&") # escape alias for regexp
      newRegex = new RegExp("^(?:#{alias}|#{@name}[:,]?)\\s*(?:#{pattern})", modifiers)
    else
      newRegex = new RegExp("^#{@name}[:,]?\\s*(?:#{pattern})", modifiers)

    console.log newRegex.toString()
    @listeners.push new TextListener(@, newRegex, callback)

  # Public: Adds a Listener that triggers when anyone enters the room.
  #
  # callback - A Function that is called with a Response object.
  #
  # Returns nothing.
  enter: (callback) ->
    @listeners.push new Listener(@, ((msg) -> msg instanceof Robot.EnterMessage), callback)

  # Public: Adds a Listener that triggers when anyone leaves the room.
  #
  # callback - A Function that is called with a Response object.
  #
  # Returns nothing.
  leave: (callback) ->
    @listeners.push new Listener(@, ((msg) -> msg instanceof Robot.LeaveMessage), callback)

  # Public: Passes the given message to any interested Listeners.
  #
  # message - A Robot.Message instance.
  #
  # Returns nothing.
  receive: (message) ->
    for lst in @listeners
      try
        lst.call message
      catch ex
        console.log "error while calling listener: #{ex}"

  # Public: Loads every script in the given path.
  #
  # path - A String path on the filesystem.
  #
  # Returns nothing.
  load: (path) ->
    Path.exists path, (exists) =>
      if exists
        @loadPaths.push path
        for file in Fs.readdirSync(path)
          @loadFile path, file

  # Public: Loads a file in path
  #
  # path - A String path on the filesystem.
  # file - A String filename in path on the filesystem.
  #
  # Returns nothing.
  loadFile: (path, file) ->
    ext  = Path.extname file
    full = Path.join path, Path.basename(file, ext)
    if ext is '.coffee' or ext is '.js'
      require(full) @
      @parseHelp "#{path}/#{file}"

  # Public: Help Commands for Running Scripts
  #
  # Returns an array of help commands for running scripts
  #
  helpCommands: () ->
    @commands.sort()

  # Private: load help info from a loaded script
  #
  # path - The path to the file on disk
  #
  # Returns nothing
  parseHelp: (path) ->
    Fs.readFile path, "utf-8", (err, body) =>
      throw err if err
      for i, line of body.split("\n")
        break    if !(line[0] == '#' or line.substr(0, 2) == '//')
        continue if !line.match('-')
        @commands.push line[2..line.length]

  # Public: Get an Array of User objects stored in the brain.
  users: ->
    @brain.data.users

  # Public: Get a User object given a unique identifier.
  userForId: (id, options) ->
    user = @brain.data.users[id]
    unless user
      user = new Robot.User id, options
      @brain.data.users[id] = user
    user

  # Public: Get a User object given a name.
  userForName: (name) ->
    result = null
    lowerName = name.toLowerCase()
    for k of (@brain.data.users or { })
      if @brain.data.users[k]['name'].toLowerCase() is lowerName
        result = @brain.data.users[k]
    result

  # Public: Run Hubot using the loaded adapter.
  #
  # Returns nothing.
  run: ->
    @adapter.run()

class Robot.Adapter
  # An adapter is a specific interface to a chat source for robots.
  #
  # robot - A Robot instance.
  constructor: (@robot) ->

  # Public: Raw method for sending data back to the chat source.  Extend this.
  #
  # user    - A Robot.User instance.
  # strings - One or more Strings for each message to send.
  send: (user, strings...) ->

  # Public: Raw method for building a reply and sending it back to the chat
  # source. Extend this.
  #
  # user    - A Robot.User instance.
  # strings - One or more Strings for each reply to send.
  reply: (user, strings...) ->

  # Public: Raw method for setting a topic on the chat source. Extend this.
  #
  # user    - A Robot.User instance
  # strings - One more more Strings to set as the topic.
  topic: (user, strings...) ->

  # Public: Raw method for invoking the bot to run
  # Extend this.
  run: ->

  # Public: Raw method for shutting the bot down.
  # Extend this.
  close: ->
    @robot.brain.close()

  # Public: Dispatch a received message to the robot.
  #
  # message - A TextMessage instance of the received message.
  #
  # Returns nothing.
  receive: (message) ->
    @robot.receive message

  # Public: Get an Array of User objects stored in the brain.
  users: ->
    @robot.users

  # Public: Get a User object given a unique identifier
  userForId: (id, options) ->
    @robot.userForId id, options

  # Public: Get a User object given a name
  userForName: (name) ->
<<<<<<< HEAD
    @robot.userForName name


  # Public: Creates a scoped http client with chainable methods for
  # modifying the request.  This doesn't actually make a request though.
  # Once your request is assembled, you can call `get()`/`post()`/etc to
  # send the request.
  #
  # url - String URL to access.
  #
  # Examples:
  #
  #     res.http("http://example.com")
  #       # set a single header
  #       .header('Authorization', 'bearer abcdef')
  #
  #       # set multiple headers
  #       .headers(Authorization: 'bearer abcdef', Accept: 'application/json')
  #
  #       # add URI query parameters
  #       .query(a: 1, b: 'foo & bar')
  #
  #       # make the actual request
  #       .get() (err, res, body) ->
  #         console.log body
  #
  #       # or, you can POST data
  #       .post(data) (err, res, body) ->
  #         console.log body
  #
  # Returns a ScopedClient instance.
  http: (url) ->
    @httpClient.create(url)
=======
    result = null
    lowerName = name.toLowerCase()
    for k of (@brain.data.users or { })
      if @brain.data.users[k]['name'].toLowerCase() is lowerName
        result = @brain.data.users[k]
        break

    result
>>>>>>> 52bcdd3e

  # Public: Get all users whose names match fuzzyName. Currently, match
  # means 'starts with', but this could be extended to match initials,
  # nicknames, etc.
  #
  usersForRawFuzzyName: (fuzzyName) ->
    lowerFuzzyName = fuzzyName.toLowerCase()
    user for key, user of (@brain.data.users or {}) when (
         user.name.toLowerCase().lastIndexOf(lowerFuzzyName, 0) == 0)
      
  # Public: If fuzzyName is an exact match for a user, returns an array with
  # just that user. Otherwise, returns an array of all users for which
  # fuzzyName is a raw fuzzy match (see usersForRawFuzzyName).
  #
  usersForFuzzyName: (fuzzyName) ->
    matchedUsers = @usersForRawFuzzyName(fuzzyName);
    lowerFuzzyName = fuzzyName.toLowerCase()
    # We can scan matchedUsers rather than all users since usersForRawFuzzyName
    # will include exact matches
    for user in matchedUsers
      return [user] if user.name.toLowerCase() is lowerFuzzyName
          
    matchedUsers

class Robot.User
  # Represents a participating user in the chat.
  #
  # id      - A unique ID for the user.
  # options - An optional Hash of key, value pairs for this user.
  constructor: (@id, options = { }) ->
    for k of (options or { })
      @[k] = options[k]

# http://www.the-isb.com/images/Nextwave-Aaron01.jpg
class Robot.Brain extends EventEmitter
  # Represents somewhat persistent storage for the robot.
  #
  # Returns a new Brain with no external storage.  Extend this!
  constructor: () ->
    @data =
      users: { }

    @resetSaveInterval 5

  # Emits the 'save' event so that 'brain' scripts can handle persisting.
  #
  # Returns nothing.
  save: ->
    @emit 'save', @data

  # Emits the 'close' event so that 'brain' scripts can handle closing.
  #
  # Returns nothing.
  close: ->
    clearInterval @saveInterval
    @save()
    @emit 'close'

  # Reset the interval between save function calls.
  #
  # seconds - An Integer of seconds between saves.
  #
  # Returns nothing.
  resetSaveInterval: (seconds) ->
    clearInterval @saveInterval if @saveInterval
    @saveInterval = setInterval =>
      @save()
    , seconds * 1000

  # Merge keys loaded from a DB against the in memory representation
  #
  # Returns nothing
  #
  # Caveats: Deeply nested structures don't merge well
  mergeData: (data) ->
    for k of (data or { })
      @data[k] = data[k]

    @emit 'loaded', @data

class Robot.Message
  # Represents an incoming message from the chat.
  #
  # user - A Robot.User instance that sent the message.
  constructor: (@user) ->

class Robot.TextMessage extends Robot.Message
  # Represents an incoming message from the chat.
  #
  # user - A Robot.User instance that sent the message.
  # text - The String message contents.
  constructor: (@user, @text) ->
    super @user

  # Determines if the message matches the given regex.
  #
  # regex - The Regex to check.
  #
  # Returns a Match object or null.
  match: (regex) ->
    @text.match regex

# Represents an incoming user entrance notification.
#
# user - A Robot.User instance for the user who entered.
class Robot.EnterMessage extends Robot.Message

# Represents an incoming user exit notification.
#
# user - A Robot.User instance for the user who left.
class Robot.LeaveMessage extends Robot.Message

class Listener
  # Listeners receive every message from the chat source and decide if they
  # want to act on it.
  #
  # robot    - The current Robot instance.
  # matcher  - The Function that determines if this listener should trigger the
  #            callback.
  # callback - The Function that is triggered if the incoming message matches.
  constructor: (@robot, @matcher, @callback) ->

  # Public: Determines if the listener likes the content of the message.  If
  # so, a Response built from the given Message is passed to the Listener
  # callback.
  #
  # message - a Robot.Message instance.
  #
  # Returns nothing.
  call: (message) ->
    if match = @matcher message
      @callback new @robot.Response(@robot, message, match)

class TextListener extends Listener
  # TextListeners receive every message from the chat source and decide if they want
  # to act on it.
  #
  # robot    - The current Robot instance.
  # regex    - The Regex that determines if this listener should trigger the
  #            callback.
  # callback - The Function that is triggered if the incoming message matches.
  constructor: (@robot, @regex, @callback) ->
    @matcher = (message) =>
      if message instanceof Robot.TextMessage
        message.match @regex

class Robot.Response
  # Public: Responses are sent to matching listeners.  Messages know about the
  # content and user that made the original message, and how to reply back to
  # them.
  #
  # robot   - The current Robot instance.
  # message - The current Robot.Message instance.
  # match   - The Match object from the successful Regex match.
  constructor: (@robot, @message, @match) ->

  # Public: Posts a message back to the chat source
  #
  # strings - One or more strings to be posted.  The order of these strings
  #           should be kept intact.
  #
  # Returns nothing.
  send: (strings...) ->
    @robot.adapter.send @message.user, strings...

  # Public: Posts a topic changing message
  #
  # strings - One or more strings to set as the topic of the
  #           room the bot is in.
  #
  # Returns nothing.
  topic: (strings...) ->
    @robot.adapter.topic @message.user, strings...

  # Public: Posts a message mentioning the current user.
  #
  # strings - One or more strings to be posted.  The order of these strings
  #           should be kept intact.
  #
  # Returns nothing.
  reply: (strings...) ->
    @robot.adapter.reply @message.user, strings...

  # Public: Picks a random item from the given items.
  #
  # items - An Array of items (usually Strings).
  #
  # Returns a random item.
  random: (items) ->
    items[ Math.floor(Math.random() * items.length) ]

  # Public: Creates a scoped http client with chainable methods for
  # modifying the request.  This doesn't actually make a request though.
  # Once your request is assembled, you can call `get()`/`post()`/etc to
  # send the request.
  #
  # url - String URL to access.
  #
  # Examples:
  #
  #     res.http("http://example.com")
  #       # set a single header
  #       .header('Authorization', 'bearer abcdef')
  #
  #       # set multiple headers
  #       .headers(Authorization: 'bearer abcdef', Accept: 'application/json')
  #
  #       # add URI query parameters
  #       .query(a: 1, b: 'foo & bar')
  #
  #       # make the actual request
  #       .get() (err, res, body) ->
  #         console.log body
  #
  #       # or, you can POST data
  #       .post(data) (err, res, body) ->
  #         console.log body
  #
  # Returns a ScopedClient instance.
  http: (url) ->
    @httpClient.create(url)

HttpClient = require 'scoped-http-client'

Robot.Response::httpClient = HttpClient
Robot::httpClient = HttpClient

module.exports = Robot<|MERGE_RESOLUTION|>--- conflicted
+++ resolved
@@ -151,109 +151,6 @@
         result = @brain.data.users[k]
     result
 
-  # Public: Run Hubot using the loaded adapter.
-  #
-  # Returns nothing.
-  run: ->
-    @adapter.run()
-
-class Robot.Adapter
-  # An adapter is a specific interface to a chat source for robots.
-  #
-  # robot - A Robot instance.
-  constructor: (@robot) ->
-
-  # Public: Raw method for sending data back to the chat source.  Extend this.
-  #
-  # user    - A Robot.User instance.
-  # strings - One or more Strings for each message to send.
-  send: (user, strings...) ->
-
-  # Public: Raw method for building a reply and sending it back to the chat
-  # source. Extend this.
-  #
-  # user    - A Robot.User instance.
-  # strings - One or more Strings for each reply to send.
-  reply: (user, strings...) ->
-
-  # Public: Raw method for setting a topic on the chat source. Extend this.
-  #
-  # user    - A Robot.User instance
-  # strings - One more more Strings to set as the topic.
-  topic: (user, strings...) ->
-
-  # Public: Raw method for invoking the bot to run
-  # Extend this.
-  run: ->
-
-  # Public: Raw method for shutting the bot down.
-  # Extend this.
-  close: ->
-    @robot.brain.close()
-
-  # Public: Dispatch a received message to the robot.
-  #
-  # message - A TextMessage instance of the received message.
-  #
-  # Returns nothing.
-  receive: (message) ->
-    @robot.receive message
-
-  # Public: Get an Array of User objects stored in the brain.
-  users: ->
-    @robot.users
-
-  # Public: Get a User object given a unique identifier
-  userForId: (id, options) ->
-    @robot.userForId id, options
-
-  # Public: Get a User object given a name
-  userForName: (name) ->
-<<<<<<< HEAD
-    @robot.userForName name
-
-
-  # Public: Creates a scoped http client with chainable methods for
-  # modifying the request.  This doesn't actually make a request though.
-  # Once your request is assembled, you can call `get()`/`post()`/etc to
-  # send the request.
-  #
-  # url - String URL to access.
-  #
-  # Examples:
-  #
-  #     res.http("http://example.com")
-  #       # set a single header
-  #       .header('Authorization', 'bearer abcdef')
-  #
-  #       # set multiple headers
-  #       .headers(Authorization: 'bearer abcdef', Accept: 'application/json')
-  #
-  #       # add URI query parameters
-  #       .query(a: 1, b: 'foo & bar')
-  #
-  #       # make the actual request
-  #       .get() (err, res, body) ->
-  #         console.log body
-  #
-  #       # or, you can POST data
-  #       .post(data) (err, res, body) ->
-  #         console.log body
-  #
-  # Returns a ScopedClient instance.
-  http: (url) ->
-    @httpClient.create(url)
-=======
-    result = null
-    lowerName = name.toLowerCase()
-    for k of (@brain.data.users or { })
-      if @brain.data.users[k]['name'].toLowerCase() is lowerName
-        result = @brain.data.users[k]
-        break
-
-    result
->>>>>>> 52bcdd3e
-
   # Public: Get all users whose names match fuzzyName. Currently, match
   # means 'starts with', but this could be extended to match initials,
   # nicknames, etc.
@@ -268,7 +165,7 @@
   # fuzzyName is a raw fuzzy match (see usersForRawFuzzyName).
   #
   usersForFuzzyName: (fuzzyName) ->
-    matchedUsers = @usersForRawFuzzyName(fuzzyName);
+    matchedUsers = @usersForRawFuzzyName(fuzzyName)
     lowerFuzzyName = fuzzyName.toLowerCase()
     # We can scan matchedUsers rather than all users since usersForRawFuzzyName
     # will include exact matches
@@ -276,6 +173,109 @@
       return [user] if user.name.toLowerCase() is lowerFuzzyName
           
     matchedUsers
+
+  run: ->
+    @adapter.run()
+
+class Robot.Adapter
+  # An adapter is a specific interface to a chat source for robots.
+  #
+  # robot - A Robot instance.
+  constructor: (@robot) ->
+
+  # Public: Raw method for sending data back to the chat source.  Extend this.
+  #
+  # user    - A Robot.User instance.
+  # strings - One or more Strings for each message to send.
+  send: (user, strings...) ->
+
+  # Public: Raw method for building a reply and sending it back to the chat
+  # source. Extend this.
+  #
+  # user    - A Robot.User instance.
+  # strings - One or more Strings for each reply to send.
+  reply: (user, strings...) ->
+
+  # Public: Raw method for setting a topic on the chat source. Extend this.
+  #
+  # user    - A Robot.User instance
+  # strings - One more more Strings to set as the topic.
+  topic: (user, strings...) ->
+
+  # Public: Raw method for invoking the bot to run
+  # Extend this.
+  run: ->
+
+  # Public: Raw method for shutting the bot down.
+  # Extend this.
+  close: ->
+    @robot.brain.close()
+
+  # Public: Dispatch a received message to the robot.
+  #
+  # message - A TextMessage instance of the received message.
+  #
+  # Returns nothing.
+  receive: (message) ->
+    @robot.receive message
+
+  # Public: Get an Array of User objects stored in the brain.
+  users: ->
+    @robot.users
+
+  # Public: Get a User object given a unique identifier
+  userForId: (id, options) ->
+    @robot.userForId id, options
+
+  # Public: Get a User object given a name
+  userForName: (name) ->
+    @robot.userForName name
+
+  # Public: Get all users whose names match fuzzyName. Currently, match
+  # means 'starts with', but this could be extended to match initials,
+  # nicknames, etc.
+  #
+  usersForRawFuzzyName: (fuzzyName) ->
+    @robot.usersForRawFuzzyName fuzzyName
+
+  # Public: If fuzzyName is an exact match for a user, returns an array with
+  # just that user. Otherwise, returns an array of all users for which
+  # fuzzyName is a raw fuzzy match (see usersForRawFuzzyName).
+  #
+  usersForFuzzyName: (fuzzyName) ->
+    @robot.usersForFuzzyName fuzzyName
+
+  # Public: Creates a scoped http client with chainable methods for
+  # modifying the request.  This doesn't actually make a request though.
+  # Once your request is assembled, you can call `get()`/`post()`/etc to
+  # send the request.
+  #
+  # url - String URL to access.
+  #
+  # Examples:
+  #
+  #     res.http("http://example.com")
+  #       # set a single header
+  #       .header('Authorization', 'bearer abcdef')
+  #
+  #       # set multiple headers
+  #       .headers(Authorization: 'bearer abcdef', Accept: 'application/json')
+  #
+  #       # add URI query parameters
+  #       .query(a: 1, b: 'foo & bar')
+  #
+  #       # make the actual request
+  #       .get() (err, res, body) ->
+  #         console.log body
+  #
+  #       # or, you can POST data
+  #       .post(data) (err, res, body) ->
+  #         console.log body
+  #
+  # Returns a ScopedClient instance.
+  http: (url) ->
+    @httpClient.create(url)
+
 
 class Robot.User
   # Represents a participating user in the chat.
