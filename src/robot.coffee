Fs    = require 'fs'
Url   = require 'url'
Path  = require 'path'
Redis = require 'redis'

class Robot
  # Robots receive messages from a chat source (Campfire, irc, etc), and
  # dispatch them to matching listeners.
  #
  # path - String directory full of Hubot scripts to load.
  constructor: (path, name = "Hubot") ->
    @name        = name
    @brain       = new Robot.Brain()
    @commands    = []
    @Response    = Robot.Response
    @listeners   = []
    @loadPaths   = []
    @enableSlash = false
    if path then @load path

  # Public: Adds a Listener that attempts to match incoming messages based on
  # a Regex.
  #
  # regex    - A Regex that determines if the callback should be called.
  # callback - A Function that is called with a Response object.
  #
  # Returns nothing.
  hear: (regex, callback) ->
    @listeners.push new TextListener(@, regex, callback)

  # Public: Adds a Listener that attempts to match incoming messages directed
  # at the robot based on a Regex.  All regexes treat patterns like they begin
  # with a '^'
  #
  # regex    - A Regex that determines if the callback should be called.
  # callback - A Function that is called with a Response object.
  #
  # Returns nothing.
  respond: (regex, callback) ->
    re = regex.toString().split("/")
    re.shift()           # remove empty first item
    modifiers = re.pop() # pop off modifiers

    if re[0] and re[0][0] is "^"
      console.log "\nWARNING: Anchors don't work well with respond, perhaps you want to use 'hear'"
      console.log "WARNING: The regex in question was #{regex.toString()}\n"

    pattern = re.join("/") # combine the pattern back again
    if @enableSlash
      newRegex = new RegExp("^(?:\/|#{@name}:?)\\s*#{pattern}", modifiers)
    else
      newRegex = new RegExp("^#{@name}:?\\s*#{pattern}", modifiers)

    console.log newRegex.toString()
    @listeners.push new TextListener(@, newRegex, callback)

  # Public: Adds a Listener that triggers when anyone enters the room.
  #
  # callback - A Function that is called with a Response object.
  #
  # Returns nothing.
  enter: (callback) ->
    @listeners.push new Listener(@, ((msg) -> msg instanceof Robot.EnterMessage), callback)

  # Public: Adds a Listener that triggers when anyone leaves the room.
  #
  # callback - A Function that is called with a Response object.
  #
  # Returns nothing.
  leave: (callback) ->
    @listeners.push new Listener(@, ((msg) -> msg instanceof Robot.LeaveMessage), callback)

  # Public: Passes the given message to any interested Listeners.
  #
  # message - A Robot.Message instance.
  #
  # Returns nothing.
  receive: (message) ->
    @listeners.forEach (lst) ->
      try
        lst.call message
      catch ex
        console.log "error while calling listener: #{ex}"

  # Public: Loads every script in the given path.
  #
  # path - A String path on the filesystem.
  #
  # Returns nothing.
  load: (path) ->
    Path.exists path, (exists) =>
      if exists
        @loadPaths.push path
        for file in Fs.readdirSync(path)
          @loadFile path, file

  # Public: Loads a file in path
  #
  # path - A String path on the filesystem.
  # file - A String filename in path on the filesystem.
  #
  # Returns nothing.
  loadFile: (path, file) ->
    ext  = Path.extname file
    full = Path.join path, Path.basename(file, ext)
    if ext is '.coffee' or ext is '.js'
      require(full) @
      @parseHelp "#{path}/#{file}"

  # Public: Help Commands for Running Scripts
  #
  # Returns an array of help commands for running scripts
  #
  helpCommands: () ->
    @commands.sort()

  # Private: load help info from a loaded script
  #
  # path - The path to the file on disk
  #
  # Returns nothing
  parseHelp: (path) ->
    Fs.readFile path, "utf-8", (err, body) =>
      throw err if err
      for i, line of body.split("\n")
        break    if line[0] != '#'
        continue if !line.match('-')
        @commands.push line[2..line.length]

  # Public: Raw method for sending data back to the chat source.  Extend this.
  #
  # user    - A Robot.User instance.
  # strings - One or more Strings for each message to send.
  send: (user, strings...) ->

  # Public: Raw method for building a reply and sending it back to the chat
  # source. Extend this.
  #
  # user    - A Robot.User instance.
  # strings - One or more Strings for each reply to send.
  reply: (user, strings...) ->

  # Public: Raw method for invoking the bot to run
  # Extend this.
  run: ->

  # Public: Raw method for shutting the bot down.
  # Extend this.
  close: ->
    @brain.close()

  users: () ->
    @brain.data.users

  # Public: Get a User object given a unique identifier
  #
  userForId: (id, options) ->
    user = @brain.data.users[id]
    unless user
      user = new Robot.User id, options
      @brain.data.users[id] = user
    user

  # Public: Get a User object given a name
  #
  userForName: (name) ->
    result = null
    lowerName = name.toLowerCase()
    for k of (@brain.data.users or { })
      if @brain.data.users[k]['name'].toLowerCase() is lowerName
        result = @brain.data.users[k]
    result

class Robot.User
  # Represents a participating user in the chat.
  #
  # id      - A unique ID for the user.
  # options - An optional Hash of key, value pairs for this user.
  constructor: (@id, options = { }) ->
    for k of (options or { })
      @[k] = options[k]

# http://www.the-isb.com/images/Nextwave-Aaron01.jpg
class Robot.Brain
  # Represents somewhat persistent storage for the robot.
  #
  # Returns a new Brain that's trying to connect to redis
  #
  # Previously persisted data is loaded on a successful connection
  #
  # Redis connects to a environmental variable REDISTOGO_URL or
  # fallsback to localhost
  constructor: () ->
    @data =
      users: { }

    info = Url.parse process.env.REDISTOGO_URL || 'redis://localhost:6379'
    @client = Redis.createClient(info.port, info.hostname)

    if info.auth
      @client.auth info.auth.split(":")[1]

    @client.on "error", (err) ->
      console.log "Error #{err}"
    @client.on "connect", =>
      console.log "Successfully connected to Redis"
      @client.get "hubot:storage", (err, reply) =>
        throw err if err
        @mergeData JSON.parse reply.toString() if reply

<<<<<<< HEAD
      @saveInterval = setInterval =>
        @save()
=======
      setInterval =>
        data = JSON.stringify @data
        @client.set "hubot:storage", data, (err, reply) ->
          # console.log "Saved #{reply.toString()}"
>>>>>>> 4c5834dc
      , 5000

  save: (cb) ->
    data = JSON.stringify @data
    cb or= (err, reply) ->
    @client.set "hubot:storage", data, cb

  close: ->
    clearInterval @saveInterval
    @save => @client.quit()

  # Merge keys loaded from redis against the in memory representation
  #
  # Returns nothing
  #
  # Caveats: Deeply nested structures don't merge well
  mergeData: (data) ->
    for k of (data or { })
      @data[k] = data[k]

class Robot.Message
  # Represents an incoming message from the chat.
  #
  # user - A Robot.User instance that sent the message.
  constructor: (@user) ->

class Robot.TextMessage extends Robot.Message
  # Represents an incoming message from the chat.
  #
  # user - A Robot.User instance that sent the message.
  # text - The String message contents.
  constructor: (@user, @text) ->
    super @user

  # Determines if the message matches the given regex.
  #
  # regex - The Regex to check.
  #
  # Returns a Match object or null.
  match: (regex) ->
    @text.match regex

# Represents an incoming user entrance notification.
#
# user - A Robot.User instance for the user who entered.
class Robot.EnterMessage extends Robot.Message

# Represents an incoming user exit notification.
#
# user - A Robot.User instance for the user who left.
class Robot.LeaveMessage extends Robot.Message


class Listener
  # Listeners receive every message from the chat source and decide if they
  # want to act on it.
  #
  # robot    - The current Robot instance.
  # matcher  - The Function that determines if this listener should trigger the
  #            callback.
  # callback - The Function that is triggered if the incoming message matches.
  constructor: (@robot, @matcher, @callback) ->

  # Public: Determines if the listener likes the content of the message.  If
  # so, a Response built from the given Message is passed to the Listener
  # callback.
  #
  # message - a Robot.Message instance.
  #
  # Returns nothing.
  call: (message) ->
    if match = @matcher message
      @callback new @robot.Response(@robot, message, match)

class TextListener extends Listener
  # TextListeners receive every message from the chat source and decide if they want
  # to act on it.
  #
  # robot    - The current Robot instance.
  # regex    - The Regex that determines if this listener should trigger the
  #            callback.
  # callback - The Function that is triggered if the incoming message matches.
  constructor: (@robot, @regex, @callback) ->
    @matcher = (message) =>
      if message instanceof Robot.TextMessage
        message.match @regex

class Robot.Response
  # Public: Responses are sent to matching listeners.  Messages know about the
  # content and user that made the original message, and how to reply back to
  # them.
  #
  # robot   - The current Robot instance.
  # message - The current Robot.Message instance.
  # match   - The Match object from the successful Regex match.
  constructor: (@robot, @message, @match) ->

  # Public: Posts a message back to the chat source
  #
  # strings - One or more strings to be posted.  The order of these strings
  #           should be kept intact.
  #
  # Returns nothing.
  send: (strings...) ->
    @robot.send @message.user, strings...

  # Public: Posts a message mentioning the current user.
  #
  # strings - One or more strings to be posted.  The order of these strings
  #           should be kept intact.
  #
  # Returns nothing.
  reply: (strings...) ->
    @robot.reply @message.user, strings...

  # Public: Picks a random item from the given items.
  #
  # items - An Array of items (usually Strings).
  #
  # Returns a random item.
  random: (items) ->
    items[ Math.floor(Math.random() * items.length) ]

  # Public: Creates a scoped http client with chainable methods for
  # modifying the request.  This doesn't actually make a request though.
  # Once your request is assembled, you can call `get()`/`post()`/etc to
  # send the request.
  #
  # url - String URL to access.
  #
  # Examples:
  #
  #     res.http("http://example.com")
  #       # set a single header
  #       .header('Authorization', 'bearer abcdef')
  #
  #       # set multiple headers
  #       .headers(Authorization: 'bearer abcdef', Accept: 'application/json')
  #
  #       # add URI query parameters
  #       .query(a: 1, b: 'foo & bar')
  #
  #       # make the actual request
  #       .get() (err, res, body) ->
  #         console.log body
  #
  #       # or, you can POST data
  #       .post(data) (err, res, body) ->
  #         console.log body
  #
  # Returns a ScopedClient instance.
  http: (url) ->
    @httpClient.create(url)

Robot.Response.prototype.httpClient = require 'scoped-http-client'

module.exports = Robot<|MERGE_RESOLUTION|>--- conflicted
+++ resolved
@@ -208,15 +208,8 @@
         throw err if err
         @mergeData JSON.parse reply.toString() if reply
 
-<<<<<<< HEAD
       @saveInterval = setInterval =>
         @save()
-=======
-      setInterval =>
-        data = JSON.stringify @data
-        @client.set "hubot:storage", data, (err, reply) ->
-          # console.log "Saved #{reply.toString()}"
->>>>>>> 4c5834dc
       , 5000
 
   save: (cb) ->
