Fs = require 'fs'
Log = require 'log'
Path = require 'path'
HttpClient = require 'scoped-http-client'
{EventEmitter} = require 'events'

User = require './user'
Brain = require './brain'
<<<<<<< HEAD
Scripts = require './scripts'
Adapter = require './adapter'
Response  = require './response'
Listener = require './listener'
Message = require './message'

class Robot extends EventEmitter
=======
Response = require './response'
{Listener,TextListener} = require './listener'
{EnterMessage,LeaveMessage,TopicMessage,CatchAllMessage} = require './message'

HUBOT_DEFAULT_ADAPTERS = [
  'campfire'
  'shell'
]

HUBOT_DOCUMENTATION_SECTIONS = [
  'description'
  'dependencies'
  'configuration'
  'commands'
  'notes'
  'author'
  'examples'
  'tags'
  'urls'
]

class Robot
>>>>>>> eb1dd2cf
  # Robots receive messages from a chat source (Campfire, irc, etc), and
  # dispatch them to matching listeners.
  #
  # args - An Object of arguments for creating a robot.
  constructor: (args) ->
    @logger = new Log process.env.HUBOT_LOG_LEVEL or 'info'

    @name = args.name or 'Hubot'
    @alias = args.alias
    @brain = new Brain

    Adapter.load @, args.adapterPath, args.adapter
    @scripts = new Scripts @

    @Response = Response
    @listeners = []

    @parseVersion()
<<<<<<< HEAD
    @setupExpress() if args.httpd
=======
    if httpd
      @setupExpress()
    else
      @setupNullRouter()
>>>>>>> eb1dd2cf
    @pingIntervalId = null

    @errorHandlers = []

    @on 'error', @invokeErrorHandlers
    process.on 'uncaughtException', (err) =>
      @invokeErrorhandlers(err)

  # Public: Adds a Listener that attempts to match incoming messages based on
  # a Regex.
  #
  # regex    - A Regex that determines if the callback should be called.
  # callback - A Function that is called with a Response object.
  #
  # Returns nothing.
  hear: (regex, callback) ->
    matcher = (msg) ->
      if msg.type is 'text' then msg.match regex
    @listeners.push new Listener(@, matcher, callback)

  # Public: Adds a Listener that attempts to match incoming messages directed
  # at the robot based on a Regex. All regexes treat patterns like they begin
  # with a '^'
  #
  # regex    - A Regex that determines if the callback should be called.
  # callback - A Function that is called with a Response object.
  #
  # Returns nothing.
  respond: (regex, callback) ->
    re = regex.toString().split('/')
    re.shift()
    modifiers = re.pop()

    if re[0] and re[0][0] is '^'
      @logger.warning \
        "Anchors don't work well with respond, perhaps you want to use 'hear'"
      @logger.warning "The regex in question was #{regex.toString()}"

    pattern = re.join('/')
    name = @name.replace(/[-[\]{}()*+?.,\\^$|#\s]/g, '\\$&')

    if @alias
      alias = @alias.replace(/[-[\]{}()*+?.,\\^$|#\s]/g, '\\$&')
      newRegex = new RegExp(
        "^[@]?(?:#{alias}[:,]?|#{name}[:,]?)\\s*(?:#{pattern})",
        modifiers
      )
    else
      newRegex = new RegExp(
        "^[@]?#{name}[:,]?\\s*(?:#{pattern})",
        modifiers
      )

    matcher = (msg) ->
      if msg.type is 'text' then msg.match newRegex
    @listeners.push new Listener(@, matcher, callback)

  # Public: Adds a Listener that triggers when anyone enters the room.
  #
  # callback - A Function that is called with a Response object.
  #
  # Returns nothing.
  enter: (callback) ->
    matcher = (msg) -> msg.type is 'enter'
    @listeners.push new Listener(@, matcher, callback)

  # Public: Adds a Listener that triggers when anyone leaves the room.
  #
  # callback - A Function that is called with a Response object.
  #
  # Returns nothing.
  leave: (callback) ->
    matcher = (msg) -> msg.type is 'leave'
    @listeners.push new Listener(@, matcher, callback)

  # Public: Adds a Listener that triggers when anyone changes the topic.
  #
  # callback - A Function that is called with a Response object.
  #
  # Returns nothing.
  topic: (callback) ->
    matcher = (msg) -> msg.type is 'topic'
    @listeners.push new Listener(@, matcher, callback)

  # Public: Adds an error handler when an uncaught exception or user emitted
  # error event occurs.
  #
  # callback - A Function that is called with the error object.
  #
  # Returns nothing.
  error: (callback) ->
    @errorHandlers.push callback

  # Private: Calls and passes any registered error handlers for unhandled
  # exceptions or user emitted error events.
  #
  # err - An Error object.
  #
  # Returns nothing.
  invokeErrorHandlers: (err) ->
    errorHandler err for errorHandler in @errorHandlers

  # Public: Passes the given message to any interested Listeners.
  #
  # message - A Message instance. Listeners can flag this message as 'done' to
  #           prevent further execution.
  #
  # Returns nothing.
  receive: (message) ->
    results = []
    for listener in @listeners
      try
        results.push listener.call(message)
        break if message.done
      catch error
        @logger.error "Unable to call the listener: #{error}\n#{error.stack}"
        false

  # Setup the Express server's defaults.
  #
  # Returns nothing.
  setupExpress: ->
    user = process.env.EXPRESS_USER
    pass = process.env.EXPRESS_PASSWORD
    stat = process.env.EXPRESS_STATIC

    express = require 'express'

    app = express()
    app.use express.basicAuth user, pass if user and pass
    app.use express.query()
    app.use express.bodyParser()
    app.use express.static stat if stat

<<<<<<< HEAD
    @server = app.listen process.env.PORT or 8080
=======
    @server = app.listen(process.env.PORT || 8080)
>>>>>>> eb1dd2cf
    @router = app

    herokuUrl = process.env.HEROKU_URL

    if herokuUrl
      herokuUrl += '/' unless /\/$/.test herokuUrl
      @pingIntervalId = setInterval =>
        HttpClient.create("#{herokuUrl}hubot/ping").post() (err, res, body) =>
          @logger.info 'keep alive ping!'
      , 1200000

<<<<<<< HEAD
=======
  # Setup an empty router object
  #
  # returns nothing
  setupNullRouter: ->
    msg = "A script has tried registering a HTTP route while the HTTP server is disabled with --disabled-httpd."
    @router =
      get: ()=> @logger.warning msg
      post: ()=> @logger.warning msg
      put: ()=> @logger.warning msg
      delete: ()=> @logger.warning msg


  # Load the adapter Hubot is going to use.
  #
  # path    - A String of the path to adapter if local.
  # adapter - A String of the adapter name to use.
  #
  # Returns nothing.
  loadAdapter: (path, adapter) ->
    @logger.debug "Loading adapter #{adapter}"

    try
      path = if adapter in HUBOT_DEFAULT_ADAPTERS
        "#{path}/#{adapter}"
      else
        "hubot-#{adapter}"

      @adapter = require(path).use @
    catch err
      @logger.error "Cannot load adapter #{adapter} - #{err}"
      process.exit(1)

  # Public: Help Commands for Running Scripts.
  #
  # Returns an Array of help commands for running scripts.
  helpCommands: ->
    @commands.sort()

  # Private: load help info from a loaded script.
  #
  # path - A String path to the file on disk.
  #
  # Returns nothing.
  parseHelp: (path) ->
    @logger.debug "Parsing help for #{path}"
    scriptName = Path.basename(path).replace /\.(coffee|js)$/, ''
    scriptDocumentation = {}

    Fs.readFile path, 'utf-8', (err, body) =>
      throw err if err?

      currentSection = null
      for line in body.split "\n"
        break unless line[0] is '#' or line.substr(0, 2) is '//'

        cleanedLine = line.replace(/^(#|\/\/)\s?/, "").trim()

        continue if cleanedLine.length is 0
        continue if cleanedLine.toLowerCase() is 'none'

        nextSection = cleanedLine.toLowerCase().replace(':', '')
        if nextSection in HUBOT_DOCUMENTATION_SECTIONS
          currentSection = nextSection
          scriptDocumentation[currentSection] = []
        else
          if currentSection
            scriptDocumentation[currentSection].push cleanedLine.trim()
            if currentSection is 'commands'
              @commands.push cleanedLine.trim()

      if currentSection is null
        @logger.info "#{path} is using deprecated documentation syntax"
        scriptDocumentation.commands = []
        for line in body.split("\n")
          break    if not (line[0] is '#' or line.substr(0, 2) is '//')
          continue if not line.match('-')
          cleanedLine = line[2..line.length].replace(/^hubot/i, @name).trim()
          scriptDocumentation.commands.push cleanedLine
          @commands.push cleanedLine

>>>>>>> eb1dd2cf
  # Public: A helper send function which delegates to the adapter's send
  # function.
  #
  # user    - A User instance.
  # strings - One or more Strings for each message to send.
  #
  # Returns nothing.
  send: (user, strings...) ->
    @adapter.send user, strings...

  # Public: A helper reply function which delegates to the adapter's reply
  # function.
  #
  # user    - A User instance.
  # strings - One or more Strings for each message to send.
  #
  # Returns nothing.
  reply: (user, strings...) ->
    @adapter.reply user, strings...

  # Public: A helper send function to message a room that the robot is in.
  #
  # room    - String designating the room to message.
  # strings - One or more Strings for each message to send.
  #
  # Returns nothing.
  messageRoom: (room, strings...) ->
    user = { room: room }
    @adapter.send user, strings...

  # Public: Kick off the event loop for the adapter
  #
  # Returns nothing.
  run: (brain) ->
    @brain.on 'ready', =>
      @adapter.run()
      @emit 'running'

    Brain.load @, brain

  # Public: Gracefully shutdown the robot process
  #
  # Returns nothing.
  shutdown: ->
    clearInterval @pingIntervalId if @pingIntervalId?
    @adapter.close()
    @brain.close()

  # Public: The version of Hubot from npm
  #
  # Returns a String of the version number.
  parseVersion: ->
    package_path = Path.join __dirname, '..', 'package.json'
    pkg = require package_path
    @version = pkg.version

  # Public: Creates a scoped http client with chainable methods for
  # modifying the request. This doesn't actually make a request though.
  # Once your request is assembled, you can call `get()`/`post()`/etc to
  # send the request.
  #
  # url - String URL to access.
  #
  # Examples:
  #
  #     res.http("http://example.com")
  #       # set a single header
  #       .header('Authorization', 'bearer abcdef')
  #
  #       # set multiple headers
  #       .headers(Authorization: 'bearer abcdef', Accept: 'application/json')
  #
  #       # add URI query parameters
  #       .query(a: 1, b: 'foo & bar')
  #
  #       # make the actual request
  #       .get() (err, res, body) ->
  #         console.log body
  #
  #       # or, you can POST data
  #       .post(data) (err, res, body) ->
  #         console.log body
  #
  # Returns a ScopedClient.
  http: (url) ->
    HttpClient.create(url)
      .header('User-Agent', "Hubot/#{@version}")

  # Public: Get a sorted Array of hubot commands with descriptions. Dispatches
  # to Scripts.
  #
  # Returns an Array of sorted hubot commands with descriptions.
  helpCommands: ->
    @logger.warning '@helpCommands() is going to be deprecated in 4.0.0, use @robot.scripts.helpCommands()'
    @scripts.helpCommands()

  # TODO would be nice to deprecate the object model, but not sure how that
  # would work maybe an overridden Array that rewrites all methods to throw
  # warning?
  commands: 'robot.commands has moved to robot.scripts.commands'

module.exports = Robot<|MERGE_RESOLUTION|>--- conflicted
+++ resolved
@@ -6,7 +6,6 @@
 
 User = require './user'
 Brain = require './brain'
-<<<<<<< HEAD
 Scripts = require './scripts'
 Adapter = require './adapter'
 Response  = require './response'
@@ -14,30 +13,6 @@
 Message = require './message'
 
 class Robot extends EventEmitter
-=======
-Response = require './response'
-{Listener,TextListener} = require './listener'
-{EnterMessage,LeaveMessage,TopicMessage,CatchAllMessage} = require './message'
-
-HUBOT_DEFAULT_ADAPTERS = [
-  'campfire'
-  'shell'
-]
-
-HUBOT_DOCUMENTATION_SECTIONS = [
-  'description'
-  'dependencies'
-  'configuration'
-  'commands'
-  'notes'
-  'author'
-  'examples'
-  'tags'
-  'urls'
-]
-
-class Robot
->>>>>>> eb1dd2cf
   # Robots receive messages from a chat source (Campfire, irc, etc), and
   # dispatch them to matching listeners.
   #
@@ -56,14 +31,10 @@
     @listeners = []
 
     @parseVersion()
-<<<<<<< HEAD
-    @setupExpress() if args.httpd
-=======
-    if httpd
+    if args.httpd
       @setupExpress()
     else
       @setupNullRouter()
->>>>>>> eb1dd2cf
     @pingIntervalId = null
 
     @errorHandlers = []
@@ -198,11 +169,7 @@
     app.use express.bodyParser()
     app.use express.static stat if stat
 
-<<<<<<< HEAD
     @server = app.listen process.env.PORT or 8080
-=======
-    @server = app.listen(process.env.PORT || 8080)
->>>>>>> eb1dd2cf
     @router = app
 
     herokuUrl = process.env.HEROKU_URL
@@ -214,89 +181,21 @@
           @logger.info 'keep alive ping!'
       , 1200000
 
-<<<<<<< HEAD
-=======
   # Setup an empty router object
   #
   # returns nothing
   setupNullRouter: ->
     msg = "A script has tried registering a HTTP route while the HTTP server is disabled with --disabled-httpd."
     @router =
-      get: ()=> @logger.warning msg
-      post: ()=> @logger.warning msg
-      put: ()=> @logger.warning msg
-      delete: ()=> @logger.warning msg
-
-
-  # Load the adapter Hubot is going to use.
-  #
-  # path    - A String of the path to adapter if local.
-  # adapter - A String of the adapter name to use.
-  #
-  # Returns nothing.
-  loadAdapter: (path, adapter) ->
-    @logger.debug "Loading adapter #{adapter}"
-
-    try
-      path = if adapter in HUBOT_DEFAULT_ADAPTERS
-        "#{path}/#{adapter}"
-      else
-        "hubot-#{adapter}"
-
-      @adapter = require(path).use @
-    catch err
-      @logger.error "Cannot load adapter #{adapter} - #{err}"
-      process.exit(1)
-
-  # Public: Help Commands for Running Scripts.
-  #
-  # Returns an Array of help commands for running scripts.
-  helpCommands: ->
-    @commands.sort()
-
-  # Private: load help info from a loaded script.
-  #
-  # path - A String path to the file on disk.
-  #
-  # Returns nothing.
-  parseHelp: (path) ->
-    @logger.debug "Parsing help for #{path}"
-    scriptName = Path.basename(path).replace /\.(coffee|js)$/, ''
-    scriptDocumentation = {}
-
-    Fs.readFile path, 'utf-8', (err, body) =>
-      throw err if err?
-
-      currentSection = null
-      for line in body.split "\n"
-        break unless line[0] is '#' or line.substr(0, 2) is '//'
-
-        cleanedLine = line.replace(/^(#|\/\/)\s?/, "").trim()
-
-        continue if cleanedLine.length is 0
-        continue if cleanedLine.toLowerCase() is 'none'
-
-        nextSection = cleanedLine.toLowerCase().replace(':', '')
-        if nextSection in HUBOT_DOCUMENTATION_SECTIONS
-          currentSection = nextSection
-          scriptDocumentation[currentSection] = []
-        else
-          if currentSection
-            scriptDocumentation[currentSection].push cleanedLine.trim()
-            if currentSection is 'commands'
-              @commands.push cleanedLine.trim()
-
-      if currentSection is null
-        @logger.info "#{path} is using deprecated documentation syntax"
-        scriptDocumentation.commands = []
-        for line in body.split("\n")
-          break    if not (line[0] is '#' or line.substr(0, 2) is '//')
-          continue if not line.match('-')
-          cleanedLine = line[2..line.length].replace(/^hubot/i, @name).trim()
-          scriptDocumentation.commands.push cleanedLine
-          @commands.push cleanedLine
-
->>>>>>> eb1dd2cf
+      get: =>
+        @logger.warning msg
+      post: =>
+        @logger.warning msg
+      put: =>
+        @logger.warning msg
+      delete: =>
+        @logger.warning msg
+
   # Public: A helper send function which delegates to the adapter's send
   # function.
   #
