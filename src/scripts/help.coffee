--- conflicted
+++ resolved
@@ -52,12 +52,8 @@
 
 module.exports = (robot) ->
   robot.respond /help\s*(.*)?$/i, (msg) ->
-<<<<<<< HEAD
     cmds = robot.scripts.helpCommands()
-=======
-    cmds = robot.helpCommands()
     filter = msg.match[1]
->>>>>>> 83a3c603
 
     if filter
       cmds = cmds.filter (cmd) ->
