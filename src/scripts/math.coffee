# Description:
#   Allows Hubot to do mathematics.
#
# Commands:
#   hubot math me <expression> - Calculate the given expression.
#   hubot convert me <expression> to <units> - Convert expression to given units.
module.exports = (robot) ->
<<<<<<< HEAD
  robot.respond /(calc|calculate|convert|math|maths)( me)? (.*)/i, (msg) ->
    robot.http('https://www.google.com/ig/calculator')
=======
  robot.respond /(calc|calculate|calculator|convert|math|maths)( me)? (.*)/i, (msg) ->
    msg
      .http('https://www.google.com/ig/calculator')
>>>>>>> 83a3c603
      .query
        hl: 'en'
        q: msg.match[3]
      .headers
        'Accept-Language': 'en-us,en;q=0.5',
        'Accept-Charset': 'utf-8',
      .get() (err, res, body) ->
        # Response includes non-string keys, so we can't use JSON.parse here.
        json = eval("(#{body})")
        msg.send json.rhs || 'Could not compute.'<|MERGE_RESOLUTION|>--- conflicted
+++ resolved
@@ -5,14 +5,9 @@
 #   hubot math me <expression> - Calculate the given expression.
 #   hubot convert me <expression> to <units> - Convert expression to given units.
 module.exports = (robot) ->
-<<<<<<< HEAD
-  robot.respond /(calc|calculate|convert|math|maths)( me)? (.*)/i, (msg) ->
-    robot.http('https://www.google.com/ig/calculator')
-=======
   robot.respond /(calc|calculate|calculator|convert|math|maths)( me)? (.*)/i, (msg) ->
     msg
       .http('https://www.google.com/ig/calculator')
->>>>>>> 83a3c603
       .query
         hl: 'en'
         q: msg.match[3]
