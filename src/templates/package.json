{
<<<<<<< HEAD
  "name": "hosted-hubot",
  "version": "3.0.0-beta1",
=======
  "name":        "hosted-hubot",
  "version":     "2.5.5",
>>>>>>> 12a09a50

  "author": "GitHub Inc.",

  "keywords": [
    "github",
    "hubot",
    "campfire",
    "bot"
  ],

  "description": "A simple helpful robot for your Company",

  "licenses": [{
    "type": "MIT",
    "url": "http://github.com/github/hubot/raw/master/LICENSE"
  }],

  "repository" : {
    "type": "git",
    "url":  "https://github.com/github/hubot.git"
  },

  "dependencies": {
<<<<<<< HEAD
    "hubot": ">= 2.5.3",
    "hubot-scripts": ">= 2.4.2"
=======
    "hubot":         "2.5.5",
    "hubot-scripts": "2.4.6"
>>>>>>> 12a09a50
  },

  "engines": {
    "node": ">= 0.10.x",
    "npm": ">= 1.2.x"
  }
}<|MERGE_RESOLUTION|>--- conflicted
+++ resolved
@@ -1,12 +1,6 @@
 {
-<<<<<<< HEAD
   "name": "hosted-hubot",
-  "version": "3.0.0-beta1",
-=======
-  "name":        "hosted-hubot",
-  "version":     "2.5.5",
->>>>>>> 12a09a50
-
+  "version": "3.0.0-beta2",
   "author": "GitHub Inc.",
 
   "keywords": [
@@ -29,13 +23,8 @@
   },
 
   "dependencies": {
-<<<<<<< HEAD
-    "hubot": ">= 2.5.3",
-    "hubot-scripts": ">= 2.4.2"
-=======
-    "hubot":         "2.5.5",
-    "hubot-scripts": "2.4.6"
->>>>>>> 12a09a50
+    "hubot": "3.0.0-beta2",
+    "hubot-scripts": "3.0.0-beta1"
   },
 
   "engines": {
