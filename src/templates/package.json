{
  "name": "hosted-hubot",
<<<<<<< HEAD
  "version": "3.0.0-beta2",
  "author": "GitHub Inc.",

=======
  "version": "2.6.0",

  "author": "GitHub Inc.",

>>>>>>> 2e070bb0
  "keywords": [
    "github",
    "hubot",
    "campfire",
    "bot"
  ],

  "description": "A simple helpful robot for your Company",

  "licenses": [{
    "type": "MIT",
    "url": "https://github.com/github/hubot/raw/master/LICENSE"
  }],

  "repository" : {
    "type": "git",
    "url": "https://github.com/github/hubot.git"
  },

  "dependencies": {
<<<<<<< HEAD
    "hubot": "3.0.0-beta2",
    "hubot-scripts": "3.0.0-beta1"
=======
    "hubot":         ">= 2.6.0 < 3.0.0",
    "hubot-scripts": ">= 2.5.0 < 3.0.0"
>>>>>>> 2e070bb0
  },

  "engines": {
    "node": ">= 0.10.x",
    "npm": ">= 1.2.x"
  }
}<|MERGE_RESOLUTION|>--- conflicted
+++ resolved
@@ -1,15 +1,9 @@
 {
   "name": "hosted-hubot",
-<<<<<<< HEAD
   "version": "3.0.0-beta2",
-  "author": "GitHub Inc.",
-
-=======
-  "version": "2.6.0",
 
   "author": "GitHub Inc.",
 
->>>>>>> 2e070bb0
   "keywords": [
     "github",
     "hubot",
@@ -30,13 +24,8 @@
   },
 
   "dependencies": {
-<<<<<<< HEAD
-    "hubot": "3.0.0-beta2",
-    "hubot-scripts": "3.0.0-beta1"
-=======
-    "hubot":         ">= 2.6.0 < 3.0.0",
-    "hubot-scripts": ">= 2.5.0 < 3.0.0"
->>>>>>> 2e070bb0
+    "hubot":         ">= 3.0.0 < 4.0.0",
+    "hubot-scripts": ">= 3.0.0 < 4.0.0"
   },
 
   "engines": {
