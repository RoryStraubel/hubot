{
  "name": "hosted-hubot",
<<<<<<< HEAD
  "version": "3.0.0-beta2",
=======
  "version": "2.6.3",
>>>>>>> eb1dd2cf

  "author": "GitHub Inc.",

  "keywords": [
    "github",
    "hubot",
    "campfire",
    "bot"
  ],

  "description": "A simple helpful robot for your Company",

  "licenses": [{
    "type": "MIT",
    "url": "https://github.com/github/hubot/raw/master/LICENSE"
  }],

  "repository" : {
    "type": "git",
    "url": "https://github.com/github/hubot.git"
  },

  "dependencies": {
    "hubot":         ">= 3.0.0 < 4.0.0",
    "hubot-scripts": ">= 3.0.0 < 4.0.0"
  },

  "engines": {
    "node": ">= 0.10.x",
    "npm": ">= 1.2.x"
  }
}<|MERGE_RESOLUTION|>--- conflicted
+++ resolved
@@ -1,10 +1,6 @@
 {
   "name": "hosted-hubot",
-<<<<<<< HEAD
-  "version": "3.0.0-beta2",
-=======
-  "version": "2.6.3",
->>>>>>> eb1dd2cf
+  "version": "3.0.0",
 
   "author": "GitHub Inc.",
 
