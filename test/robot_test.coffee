--- conflicted
+++ resolved
@@ -42,7 +42,6 @@
    @robot.shutdown()
 
   describe 'Unit Tests', ->
-<<<<<<< HEAD
     describe '#http', ->
       beforeEach ->
         url = 'http://localhost'
@@ -74,7 +73,7 @@
         @robot.globalHttpOptions = {agent: agentA}
         httpClient = @robot.http('http://localhost', agent: agentB)
         expect(httpClient.options.agent).to.equal(agentB)
-=======
+
     describe '#hear', ->
       it 'registers a new listener', ->
         expect(@robot.listeners).to.have.length(0)
@@ -110,7 +109,6 @@
         expect(@robot.listeners).to.have.length(0)
         @robot.catchAll ->
         expect(@robot.listeners).to.have.length(1)
->>>>>>> 2321c249
 
     describe '#receive', ->
       it 'calls all registered listeners', ->
